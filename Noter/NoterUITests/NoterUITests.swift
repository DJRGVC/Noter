--- conflicted
+++ resolved
@@ -6,55 +6,6 @@
         let app = XCUIApplication()
         app.launch()
 
-<<<<<<< HEAD
-    override func setUpWithError() throws {
-        continueAfterFailure = false
-    }
-
-    @MainActor
-    func testAddClassAndNavigateToLearn() {
-        let app = XCUIApplication()
-        app.launch()
-
-        let nameField = app.textFields["Name"]
-        if nameField.exists {
-            nameField.tap()
-            nameField.typeText("Test User")
-
-            let emailField = app.textFields["Email"]
-            emailField.tap()
-            emailField.typeText("tester@example.com")
-
-            app.buttons["Continue"].tap()
-        }
-
-        app.navigationBars.buttons["Add Class"].tap()
-
-        let titleField = app.textFields["Title"]
-        XCTAssertTrue(titleField.waitForExistence(timeout: 2))
-        titleField.tap()
-        titleField.typeText("UI Test Class")
-
-        let courseField = app.textFields["Course Code"]
-        courseField.tap()
-        courseField.typeText("UIT100")
-
-        let instructorField = app.textFields["Instructor"]
-        instructorField.tap()
-        instructorField.typeText("QA Bot")
-
-        app.navigationBars.buttons["Add"].tap()
-
-        app.tabBars.buttons["Learn"].tap()
-
-        let learnHeadline = app.staticTexts["Flashcards"]
-        XCTAssertTrue(learnHeadline.waitForExistence(timeout: 2))
-
-        let placeholder = app.staticTexts["Add a lecture to generate study prompts."]
-        XCTAssertTrue(placeholder.exists)
-
-        app.tabBars.buttons["Classes"].tap()
-=======
         let nameField = app.textFields["Full name"]
         XCTAssertTrue(nameField.waitForExistence(timeout: 3))
         nameField.tap()
@@ -86,6 +37,5 @@
         XCTAssertTrue(app.navigationBars["Learn"].waitForExistence(timeout: 2))
         XCTAssertTrue(app.segmentedControls.buttons["Flashcards"].exists)
         XCTAssertTrue(app.buttons["Regenerate"].exists)
->>>>>>> 780f0f43
     }
 }