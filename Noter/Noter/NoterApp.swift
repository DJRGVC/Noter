import SwiftUI
import SwiftData

@main
struct NoterApp: App {
    var sharedModelContainer: ModelContainer = {
        let schema = Schema([
            StudyClass.self,
            Lecture.self,
<<<<<<< HEAD
            LectureNote.self
=======
            UserProfile.self
>>>>>>> 780f0f43
        ])
        let modelConfiguration = ModelConfiguration(schema: schema, isStoredInMemoryOnly: false)

        do {
            return try ModelContainer(for: schema, configurations: [modelConfiguration])
        } catch {
            fatalError("Could not create ModelContainer: \(error)")
        }
    }()

    var body: some Scene {
        WindowGroup {
            ContentView()
        }
        .modelContainer(sharedModelContainer)
    }
}<|MERGE_RESOLUTION|>--- conflicted
+++ resolved
@@ -7,11 +7,7 @@
         let schema = Schema([
             StudyClass.self,
             Lecture.self,
-<<<<<<< HEAD
-            LectureNote.self
-=======
             UserProfile.self
->>>>>>> 780f0f43
         ])
         let modelConfiguration = ModelConfiguration(schema: schema, isStoredInMemoryOnly: false)
 
